{
  "permissions": {
    "allow": [
      "Bash(swift build)",
      "Bash(find:*)",
      "Bash(swift test:*)",
      "Bash(git checkout:*)",
      "Bash(git add:*)",
      "Bash(git push:*)",
      "Bash(swift test:*)",
      "Bash(swift build)",
      "Bash(git commit:*)",
      "Bash(gh pr create:*)",
      "mcp__swiftlens__swift_search_pattern",
      "mcp__swiftlens__swift_get_symbols_overview",
<<<<<<< HEAD
      "mcp__swiftlens__swift_analyze_files"
=======
      "WebFetch(domain:github.com)",
      "WebFetch(domain:raw.githubusercontent.com)"
>>>>>>> e6572333
    ],
    "deny": []
  }
}<|MERGE_RESOLUTION|>--- conflicted
+++ resolved
@@ -13,12 +13,9 @@
       "Bash(gh pr create:*)",
       "mcp__swiftlens__swift_search_pattern",
       "mcp__swiftlens__swift_get_symbols_overview",
-<<<<<<< HEAD
       "mcp__swiftlens__swift_analyze_files"
-=======
       "WebFetch(domain:github.com)",
       "WebFetch(domain:raw.githubusercontent.com)"
->>>>>>> e6572333
     ],
     "deny": []
   }
