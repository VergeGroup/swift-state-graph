import Foundation

#if canImport(Observation)
  import Observation
#endif

// MARK: - Storage Protocol

public protocol Storage<Value>: Sendable {
  
  associatedtype Value
      
  mutating func loaded(context: StorageContext)
  
  func unloaded() 
  
  var value: Value { get set }
  
}

public struct StorageContext: Sendable {
  
  private let onStorageUpdated: @Sendable () -> Void
    
  init(onStorageUpdated: @Sendable @escaping () -> Void) {
    self.onStorageUpdated = onStorageUpdated
  }
  
  public func notifyStorageUpdated() {
    onStorageUpdated()
  }
  
}

// MARK: - Concrete Storage Implementations

public struct InMemoryStorage<Value>: Storage {
  
  nonisolated(unsafe)
  public var value: Value
  
  public init(initialValue: consuming Value) {
    self.value = initialValue
  }
    
  public func loaded(context: StorageContext) {
    
  }
  
  public func unloaded() {
    
  }
    
}

public final class UserDefaultsStorage<Value: UserDefaultsStorable>: Storage, Sendable {
  
  nonisolated(unsafe)
  private let userDefaults: UserDefaults
  private let key: String
  private let defaultValue: Value
  
  nonisolated(unsafe)
  private var subscription: NSObjectProtocol?
  
  nonisolated(unsafe)
  private var cachedValue: Value?
  
  public var value: Value {
    get {
      if let cachedValue {
        return cachedValue
      }
      let loadedValue = Value._getValue(
        from: userDefaults,
        forKey: key,
        defaultValue: defaultValue
      )
      cachedValue = loadedValue
      return loadedValue
    }
    set {
      cachedValue = newValue
      newValue._setValue(to: userDefaults, forKey: key)
    }
  }
  
  nonisolated(unsafe)
  private var previousValue: Value?
  
  public init(
    userDefaults: UserDefaults,
    key: String,
    defaultValue: Value
  ) {
    self.userDefaults = userDefaults
    self.key = key
    self.defaultValue = defaultValue
  }
     
  public func loaded(context: StorageContext) {
    
    previousValue = value
    
    subscription = NotificationCenter.default
      .addObserver(
        forName: UserDefaults.didChangeNotification,
        object: userDefaults,
        queue: nil,
        using: { [weak self] _ in                      
          guard let self else { return }
          
          // Invalidate cache and reload value
          self.cachedValue = nil
          let value = self.value
          guard self.previousValue != value else {
            return
          }
          
          self.previousValue = value
          
          context.notifyStorageUpdated()
        }
      )
  }  
  
  public func unloaded() {
    guard let subscription else { return }
    NotificationCenter.default.removeObserver(subscription)
  }
}

// MARK: - Base Stored Node

public final class _Stored<Value, S: Storage<Value>>: Node, Observable, CustomDebugStringConvertible {
  
  public let lock: NodeLock
  
  nonisolated(unsafe)
  private var storage: S
  
#if canImport(Observation)
  @available(macOS 14.0, iOS 17.0, watchOS 10.0, tvOS 17.0, *)
  private var observationRegistrar: ObservationRegistrar {
    return .shared
  }
#endif
  
  public var potentiallyDirty: Bool {
    get {
      return false
    }
    set {
      fatalError()
    }
  }
  
  public let info: NodeInfo
  
  public var wrappedValue: Value {
    get {
      
#if canImport(Observation)
      if #available(macOS 14.0, iOS 17.0, watchOS 10.0, tvOS 17.0, *) {
        observationRegistrar.access(PointerKeyPathRoot.shared, keyPath: _keyPath(self))        
      }
#endif
      
      lock.lock()
      defer { lock.unlock() }
      
      // record dependency
      if let currentNode = TaskLocals.currentNode {
        let edge = Edge(from: self, to: currentNode)
        outgoingEdges.append(edge)
        currentNode.incomingEdges.append(edge)
      }
      // record tracking
      if let registration = TrackingRegistration.registration {
        self.trackingRegistrations.insert(registration)
      }

      return storage.value
    }
    set {
                              
      lock.lock()
      
      if let comparator {      
        guard comparator.isEqual(storage.value, newValue) == false else {
          lock.unlock()
          return
        }
      }
      
#if canImport(Observation)
      if #available(macOS 14.0, iOS 17.0, watchOS 10.0, tvOS 17.0, *) { 
        observationRegistrar.willSet(PointerKeyPathRoot.shared, keyPath: _keyPath(self))   
      }
#endif
      
<<<<<<< HEAD
=======
      lock.lock()

>>>>>>> e6572333
      storage.value = newValue

      let _outgoingEdges = outgoingEdges
      let _trackingRegistrations = trackingRegistrations
      self.trackingRegistrations.removeAll()

      lock.unlock()

      for registration in _trackingRegistrations {
        registration.perform()
      }

      for edge in _outgoingEdges {
        edge.isPending = true
        edge.to.potentiallyDirty = true
      }
      
#if canImport(Observation)
      if #available(macOS 14.0, iOS 17.0, watchOS 10.0, tvOS 17.0, *) {
        observationRegistrar.didSet(PointerKeyPathRoot.shared, keyPath: _keyPath(self))
      }      
#endif
    }
  }
  
  private let comparator: (any _Comparator<Value>)?
  
  private func notifyStorageUpdated() {
#if canImport(Observation)
    if #available(macOS 14.0, iOS 17.0, watchOS 10.0, tvOS 17.0, *) {
      // Workaround: SwiftUI will not trigger update if we call only didSet.
      // as here is where the value already updated.
      observationRegistrar.willSet(PointerKeyPathRoot.shared, keyPath: _keyPath(self))   
      observationRegistrar.didSet(PointerKeyPathRoot.shared, keyPath: _keyPath(self))   
    }
#endif
    
    lock.lock()

    let _outgoingEdges = outgoingEdges
    let _trackingRegistrations = trackingRegistrations
    self.trackingRegistrations.removeAll()

    lock.unlock()

    for registration in _trackingRegistrations {
      registration.perform()
    }

    for edge in _outgoingEdges {
      edge.isPending = true
      edge.to.potentiallyDirty = true
    }
  }
  
  public var incomingEdges: ContiguousArray<Edge> {
    get {
      fatalError()
    }
    set {
      fatalError()
    }
  }
  
  nonisolated(unsafe)
  public var outgoingEdges: ContiguousArray<Edge> = []
<<<<<<< HEAD
    
  public convenience init(
    _ file: StaticString = #fileID,
    _ line: UInt = #line,
    _ column: UInt = #column,
    name: StaticString? = nil,
    storage: consuming S
  ) {
    self.init(
      file,
      line,
      column,
      name: name,
      storage: storage,
      comparator: nil
    )
  }
  
  public convenience init(
=======

  nonisolated(unsafe)
  public var trackingRegistrations: Set<TrackingRegistration> = []

  public init(
>>>>>>> e6572333
    _ file: StaticString = #fileID,
    _ line: UInt = #line,
    _ column: UInt = #column,
    name: StaticString? = nil,
    storage: consuming S
  ) where Value : Equatable {
    self.init(
      file,
      line,
      column,
      name: name,
      storage: storage,
      comparator: Comparator.init()
    )
  }
  
  private init(
    _ file: StaticString = #fileID,
    _ line: UInt = #line,
    _ column: UInt = #column,
    name: StaticString? = nil,
    storage: consuming S,
    comparator: (any _Comparator<Value>)?
  ) {
    self.info = .init(
      name: name,
      sourceLocation: .init(file: file, line: line, column: column)
    )
    self.lock = .init()
    self.storage = storage
    self.comparator = comparator
           
    self.storage.loaded(context: .init(onStorageUpdated: { [weak self] in      
      self?.notifyStorageUpdated()      
    }))
    
#if DEBUG
    Task {
      await NodeStore.shared.register(node: self)
    }
#endif
  }
  
  deinit {
//    Log.generic.debug("Deinit StoredNode: \(self.info.name.map(String.init) ?? "noname")")
    for edge in outgoingEdges {
      edge.to.incomingEdges.removeAll(where: { $0 === edge })
    }
    outgoingEdges.removeAll()
    storage.unloaded()
  }
  
  public func recomputeIfNeeded() {
    // no operation
  }
  
  public var debugDescription: String {
    let value = storage.value
    let typeName = _typeName(type(of: self))    
    return "\(typeName)(name=\(info.name.map(String.init) ?? "noname"), value=\(String(describing: value)))"
  }
  
  /// Accesses the value with thread-safe locking.
  ///
  /// - Parameter body: A closure that takes an inout parameter of the value
  /// - Returns: The result of the closure
  public borrowing func withLock<Result, E>(
    _ body: (inout Value) throws(E) -> Result
  ) throws(E) -> Result where E : Error {
    lock.lock()
    defer {
      lock.unlock()
    }
    let result = try body(&storage.value)
    return result
  }
  
}

protocol _Comparator<Value>: Sendable {
  associatedtype Value
  func isEqual(_ lhs: Value, _ rhs: Value) -> Bool
}

private struct Comparator<Value: Equatable>: _Comparator, Sendable {
  
  init() {
    
  }
  
  @_specialize(where Value == Int)
  @_specialize(where Value == String)
  @_specialize(where Value == Bool)
  func isEqual(_ lhs: Value, _ rhs: Value) -> Bool {
    lhs == rhs
  }
  
}<|MERGE_RESOLUTION|>--- conflicted
+++ resolved
@@ -199,11 +199,6 @@
       }
 #endif
       
-<<<<<<< HEAD
-=======
-      lock.lock()
-
->>>>>>> e6572333
       storage.value = newValue
 
       let _outgoingEdges = outgoingEdges
@@ -270,7 +265,9 @@
   
   nonisolated(unsafe)
   public var outgoingEdges: ContiguousArray<Edge> = []
-<<<<<<< HEAD
+  
+  nonisolated(unsafe)
+  public var trackingRegistrations: Set<TrackingRegistration> = []
     
   public convenience init(
     _ file: StaticString = #fileID,
@@ -290,13 +287,6 @@
   }
   
   public convenience init(
-=======
-
-  nonisolated(unsafe)
-  public var trackingRegistrations: Set<TrackingRegistration> = []
-
-  public init(
->>>>>>> e6572333
     _ file: StaticString = #fileID,
     _ line: UInt = #line,
     _ column: UInt = #column,
