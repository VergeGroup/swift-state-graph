@testable import StateGraph

#if DEBUG

import os.lock

// Test top-level property - this should not have init accessor but should have get/set
@GraphStored
private var testTopLevel: Int = 123

private enum Static {
  @GraphStored
  static var staticValue: Int = 0
  
  @GraphStored
  static var staticValue2: String? = nil
}

final class UserDefaultsModel {
  
  @GraphStored(backed: .userDefaults(key: "value")) var value: Int = 0
  @GraphStored(backed: .userDefaults(key: "value2")) var value2: String? = nil
  @GraphStored(backed: .userDefaults(key: "maxRetries")) var maxRetries: Int = 3
  
}

final class PrivateExample {
  
  @GraphStored 
  private var private_value: Int = 0
  
  @GraphStored 
  private(set) var _private_set_value: Int = 0
  
}

// MARK: - Unified Syntax Demo

final class UnifiedSyntaxDemo {
  
  // Memory storage (default)
  @GraphStored var count: Int = 0
  @GraphStored var name: String?
  
  // UserDefaults storage
  @GraphStored(backed: .userDefaults(key: "theme")) var theme: String = "light"
  @GraphStored(backed: .userDefaults(key: "isEnabled")) var isEnabled: Bool = true
  
  // UserDefaults with suite
  @GraphStored(backed: .userDefaults(key: "apiUrl", suite: "com.example.app")) var apiUrl: String = "https://api.example.com"
  
}

final class ImplicitInitializers {
  @GraphStored
  var value: Int? = nil
  
  @GraphStored
  var value2: Int! = nil
<<<<<<< HEAD
  
  @GraphIgnored
  weak var weak_object: AnyObject? = nil
  
=======
    
>>>>>>> 7f35d669
  init() {
    
  }
  
  static func run() {
    _ = ImplicitInitializers()
  }
}

<<<<<<< HEAD

final class A {
  
  @GraphIgnored
  weak var weak_variable: AnyObject?
  
  @GraphIgnored
  unowned var unowned_variable: AnyObject
  
  unowned let unowned_constant: AnyObject
  
  init(weak_variable: AnyObject? = nil, unowned_variable: AnyObject, unowned_constant: AnyObject) {
    self.unowned_variable = unowned_variable
    self.unowned_constant = unowned_constant
    self.weak_variable = weak_variable
  }  
}

=======
>>>>>>> 7f35d669
final class Box<T> {
  var value: T
  init(_ value: T) {
    self.value = value
  }
}

class Ref {}

final class Demo {
  
  @GraphStored
  var optional_variable_init: Int? = nil
   
}

final class StateViewModel {
  
  let constant_init: Int = 0
  
  var variable_init: Int = 0
  
  let optional_constant_init: Int? = 0
  
  @GraphStored
  var optional_variable_init: Int? = nil
  
  let optional_constant: Int?
  
  @GraphStored
  var optional_variable: Int?
  
  var computed: Int {
    0
  }
  
  @GraphIgnored
  weak var weak_variable: AnyObject?
  
  @GraphIgnored
  unowned var unowned_variable: AnyObject
  
  unowned let unowned_constant: AnyObject
  
  init() {
    self.optional_constant = 0
    unowned_constant = NSObject()
    self.unowned_variable = NSObject()
    self.optional_variable = 0
  }
  
}

#endif<|MERGE_RESOLUTION|>--- conflicted
+++ resolved
@@ -57,14 +57,7 @@
   
   @GraphStored
   var value2: Int! = nil
-<<<<<<< HEAD
-  
-  @GraphIgnored
-  weak var weak_object: AnyObject? = nil
-  
-=======
     
->>>>>>> 7f35d669
   init() {
     
   }
@@ -74,27 +67,6 @@
   }
 }
 
-<<<<<<< HEAD
-
-final class A {
-  
-  @GraphIgnored
-  weak var weak_variable: AnyObject?
-  
-  @GraphIgnored
-  unowned var unowned_variable: AnyObject
-  
-  unowned let unowned_constant: AnyObject
-  
-  init(weak_variable: AnyObject? = nil, unowned_variable: AnyObject, unowned_constant: AnyObject) {
-    self.unowned_variable = unowned_variable
-    self.unowned_constant = unowned_constant
-    self.weak_variable = weak_variable
-  }  
-}
-
-=======
->>>>>>> 7f35d669
 final class Box<T> {
   var value: T
   init(_ value: T) {
